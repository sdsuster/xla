--- conflicted
+++ resolved
@@ -118,7 +118,6 @@
 
 ## Available docker images and wheels
 
-<<<<<<< HEAD
 ### Python packages
 
 PyTorch/XLA releases starting with version r2.1 will be available on PyPI. You
@@ -264,10 +263,6 @@
 
 To run on [compute instances with
 GPUs](https://cloud.google.com/compute/docs/gpus/create-vm-with-gpus).
-=======
-For all builds and all versions of `torch-xla`, see our main [GitHub
-README](https://github.com/pytorch/xla).
->>>>>>> f4d03333
 
 ## Troubleshooting
 
